#include <utils/safe_win32.h>

#include <MinHook.h>
#include <logging/logger.h>
#include <utils/hooking/hook_function.h>
#include <utils/hooking/hooking.h>

#include <logging/logger.h>

#include "../application.h"
#include "../dx_test.h"

class FD3D12Adapter {
  public:
    char pad0[0x18];
    ID3D12Device *m_pDevice;
};

class FDWindowsWindow {
  public:
    char pad0[0x28];
    HWND m_pMainWindow;
};

typedef void(__fastcall *FWindowsWindow__Initialize_t)(FDWindowsWindow *, void *, float **, HINSTANCE, void *, bool);
FWindowsWindow__Initialize_t FWindowsWindow__Initialize_original = nullptr;

typedef void(__fastcall *FWindowsApplication__ProcessMessage_t)(void *, HWND hwnd, uint32_t msg, WPARAM wParam, LPARAM lParam);
FWindowsApplication__ProcessMessage_t FWindowsApplication__ProcessMessage_original = nullptr;

typedef void(__fastcall *FD3D12Adapter__CreateRootdevice_t)(FD3D12Adapter *, bool);
FD3D12Adapter__CreateRootdevice_t FD3D12Adapter__CreateRootdevice_original = nullptr;

class FRHICommandListImmediate;
typedef void(__fastcall *FEngineLoop__BeginFrameRenderThread_t)(void *, FRHICommandListImmediate&, uint64_t);
FEngineLoop__BeginFrameRenderThread_t FEngineLoop__BeginFrameRenderThread_original = nullptr;

void FWindowsApplication__ProcessMessage_Hook(void* pThis, HWND hwnd, uint32_t msg, WPARAM wParam, LPARAM lParam) {
    const auto app = HogwartsMP::Core::gApplication.get();
    if (app && app->IsInitialized()) {
        app->GetInput()->ProcessEvent(hwnd, msg, wParam, lParam);

        if (app->GetImGUI()->ProcessEvent(hwnd, msg, wParam, lParam) == Framework::External::ImGUI::InputState::BLOCK) {
            return;
        }
    }
    FWindowsApplication__ProcessMessage_original(pThis, hwnd, msg, wParam, lParam);
}

void FWindowsWindow__Initialize_Hook(FDWindowsWindow *pThis, void *app, float **definitions, HINSTANCE inst, void *parent, bool showNow) {
    FWindowsWindow__Initialize_original(pThis, app, definitions, inst, parent, showNow);

    // Acquire the windows and patch the title
    HogwartsMP::Core::gGlobals.window = pThis->m_pMainWindow;

    // prepare the data
    auto opts = HogwartsMP::Core::gApplication->GetOptions();
    opts->rendererOptions.d3d12.device = HogwartsMP::Core::gGlobals.device;
    opts->rendererOptions.windowHandle = HogwartsMP::Core::gGlobals.window;

    SetWindowTextA(pThis->m_pMainWindow, "Hogwarts: Advanced Multiplayer Edition");

    if (HogwartsMP::Core::gApplication->RenderInit() != Framework::Integrations::Client::ClientError::CLIENT_NONE) {
        Framework::Logging::GetLogger(FRAMEWORK_INNER_CLIENT)->error("Rendering subsystems failed to initialize");
    }

    Framework::Logging::GetLogger("Hooks")->info("Main Window created (show now {}) = {}", showNow ? "yes" : "no", fmt::ptr(pThis->m_pMainWindow));
    //HookDx();
}

void FD3D12Adapter__CreateRootdevice_Hook(FD3D12Adapter *pThis, bool withDebug) {
    FD3D12Adapter__CreateRootdevice_original(pThis, withDebug);
    HogwartsMP::Core::gGlobals.device = pThis->m_pDevice;
    Framework::Logging::GetLogger("Hooks")->info("D3D12 RootDevice created (with debug {}) = {}", withDebug ? "yes" : "no", fmt::ptr(pThis->m_pDevice));
}

<<<<<<< HEAD
=======
void FEngineLoop__BeginFrameRenderThread_Hook(void *pThis, FRHICommandListImmediate &cmdsList, uint64_t frameCount) {
    FEngineLoop__BeginFrameRenderThread_original(pThis, cmdsList, frameCount);
    //Framework::Logging::GetLogger("Hooks")->info(" Rendering thread tick");
}

typedef HRESULT(__fastcall *D3D12Viewport__PresentInternal_t)(void*, int32_t);
D3D12Viewport__PresentInternal_t FD3D12Viewport__PresentInternal_original = nullptr;
HRESULT __fastcall FD3D12Viewport__PresentInternal_Hook(void* _FD3D12Viewport, int32_t SwapInterval) {
    const auto app = HogwartsMP::Core::gApplication.get();
    if (app && app->IsInitialized()) {
        app->GetImGUI()->Render();
    }

    return FD3D12Viewport__PresentInternal_original(_FD3D12Viewport, SwapInterval);
}

>>>>>>> 786a22ea
static InitFunction init([]() {
    // Initialize our FWindowsWindow Initialize method
    const auto FWindowsWindow__Initialize_Addr = hook::pattern("4C 8B DC 53 55 56 41 54 41 55 41 56").get_first();
    MH_CreateHook((LPVOID)FWindowsWindow__Initialize_Addr, (PBYTE)FWindowsWindow__Initialize_Hook, reinterpret_cast<void **>(&FWindowsWindow__Initialize_original));

    // Initialize our FWindowsApplication ProcessMessage method
    const auto FWindowsApplication__ProcessMessage_Addr = hook::get_opcode_address("E8 ? ? ? ? 48 8B 5C 24 ? 48 8B 6C 24 ? 48 8B 74 24 ? 48 98");
    MH_CreateHook((LPVOID)FWindowsApplication__ProcessMessage_Addr, (PBYTE)FWindowsApplication__ProcessMessage_Hook, reinterpret_cast<void **>(&FWindowsApplication__ProcessMessage_original));

    // Initialize our CreateRootDevice method
    const auto FD3D12Adapter__CreateRootDevice_Addr = hook::pattern("48 89 5C 24 ? 55 56 57 41 54 41 55 41 56 41 57 48 8D AC 24 ? ? ? ? 48 81 EC ? ? ? ? 48 8B 05 ? ? ? ? 48 33 C4 48 89 85 ? ? ? ? 44 0F B6 FA").get_first();
    MH_CreateHook((LPVOID)FD3D12Adapter__CreateRootDevice_Addr, (PBYTE)FD3D12Adapter__CreateRootdevice_Hook, reinterpret_cast<void **>(&FD3D12Adapter__CreateRootdevice_original));
<<<<<<< HEAD
=======

    // Init our present hook
    const auto FD3D12Viewport__PresentInternal_Addr = hook::pattern("89 54 24 10 4C 8B DC 57").get_first();
    MH_CreateHook((LPVOID)FD3D12Viewport__PresentInternal_Addr, (PBYTE)FD3D12Viewport__PresentInternal_Hook, reinterpret_cast<void **>(&FD3D12Viewport__PresentInternal_original));

    // Initialize our Tick method
    //const auto FEngineLoop__BeginFrameRenderThread_Addr = hook::get_opcode_address("E8 ? ? ? ? EB 54 33 D2 48 8D 4D 50");
    //MH_CreateHook((LPVOID)FEngineLoop__BeginFrameRenderThread_Addr, (PBYTE)FEngineLoop__BeginFrameRenderThread_Hook, reinterpret_cast<void **>(&FEngineLoop__BeginFrameRenderThread_original));
>>>>>>> 786a22ea
});<|MERGE_RESOLUTION|>--- conflicted
+++ resolved
@@ -74,13 +74,6 @@
     Framework::Logging::GetLogger("Hooks")->info("D3D12 RootDevice created (with debug {}) = {}", withDebug ? "yes" : "no", fmt::ptr(pThis->m_pDevice));
 }
 
-<<<<<<< HEAD
-=======
-void FEngineLoop__BeginFrameRenderThread_Hook(void *pThis, FRHICommandListImmediate &cmdsList, uint64_t frameCount) {
-    FEngineLoop__BeginFrameRenderThread_original(pThis, cmdsList, frameCount);
-    //Framework::Logging::GetLogger("Hooks")->info(" Rendering thread tick");
-}
-
 typedef HRESULT(__fastcall *D3D12Viewport__PresentInternal_t)(void*, int32_t);
 D3D12Viewport__PresentInternal_t FD3D12Viewport__PresentInternal_original = nullptr;
 HRESULT __fastcall FD3D12Viewport__PresentInternal_Hook(void* _FD3D12Viewport, int32_t SwapInterval) {
@@ -92,7 +85,6 @@
     return FD3D12Viewport__PresentInternal_original(_FD3D12Viewport, SwapInterval);
 }
 
->>>>>>> 786a22ea
 static InitFunction init([]() {
     // Initialize our FWindowsWindow Initialize method
     const auto FWindowsWindow__Initialize_Addr = hook::pattern("4C 8B DC 53 55 56 41 54 41 55 41 56").get_first();
@@ -105,15 +97,8 @@
     // Initialize our CreateRootDevice method
     const auto FD3D12Adapter__CreateRootDevice_Addr = hook::pattern("48 89 5C 24 ? 55 56 57 41 54 41 55 41 56 41 57 48 8D AC 24 ? ? ? ? 48 81 EC ? ? ? ? 48 8B 05 ? ? ? ? 48 33 C4 48 89 85 ? ? ? ? 44 0F B6 FA").get_first();
     MH_CreateHook((LPVOID)FD3D12Adapter__CreateRootDevice_Addr, (PBYTE)FD3D12Adapter__CreateRootdevice_Hook, reinterpret_cast<void **>(&FD3D12Adapter__CreateRootdevice_original));
-<<<<<<< HEAD
-=======
 
     // Init our present hook
     const auto FD3D12Viewport__PresentInternal_Addr = hook::pattern("89 54 24 10 4C 8B DC 57").get_first();
     MH_CreateHook((LPVOID)FD3D12Viewport__PresentInternal_Addr, (PBYTE)FD3D12Viewport__PresentInternal_Hook, reinterpret_cast<void **>(&FD3D12Viewport__PresentInternal_original));
-
-    // Initialize our Tick method
-    //const auto FEngineLoop__BeginFrameRenderThread_Addr = hook::get_opcode_address("E8 ? ? ? ? EB 54 33 D2 48 8D 4D 50");
-    //MH_CreateHook((LPVOID)FEngineLoop__BeginFrameRenderThread_Addr, (PBYTE)FEngineLoop__BeginFrameRenderThread_Hook, reinterpret_cast<void **>(&FEngineLoop__BeginFrameRenderThread_original));
->>>>>>> 786a22ea
 });